--- conflicted
+++ resolved
@@ -463,7 +463,6 @@
 	return env
 }
 
-<<<<<<< HEAD
 // extractCommandEnvironment unmarshalls a json string, extracts the ENV key from it and returns it as
 // []string where strings are in key=value format
 func extractCommandEnvironment(envJson string) []string {
@@ -497,7 +496,8 @@
 
 	return envJson, nil
 
-=======
+}
+
 // checkTmpDir checks to see if the temporary directory exists
 // and if it does not attempts to create it
 func checkTmpDir(path string) error {
@@ -508,5 +508,4 @@
 		}
 	}
 	return err
->>>>>>> 98366854
 }