package tasks

import (
	"database/sql"
	"encoding/json"
	"errors"
	"fmt"
	"io/ioutil"
	"os"
	"os/exec"
	"strconv"
	"time"
	"string"

	database "github.com/ansible-semaphore/semaphore/db"
	"github.com/ansible-semaphore/semaphore/models"
	"github.com/ansible-semaphore/semaphore/util"
)

type task struct {
	task        models.Task
	template    models.Template
	sshKey      models.AccessKey
	inventory   models.Inventory
	repository  models.Repository
	environment models.Environment
	users       []int
	projectID   int
}

func (t *task) fail() {
	t.task.Status = "error"
	t.updateStatus()
}

func (t *task) run() {
	pool.running = t

	defer func() {
		fmt.Println("Stopped running tasks")
		pool.running = nil

		now := time.Now()
		t.task.End = &now
		t.updateStatus()

		objType := "task"
		desc := "Task ID " + strconv.Itoa(t.task.ID) + " finished"
		if err := (models.Event{
			ProjectID:   &t.projectID,
			ObjectType:  &objType,
			ObjectID:    &t.task.ID,
			Description: &desc,
		}.Insert()); err != nil {
			t.log("Fatal error inserting an event")
			panic(err)
		}
	}()

	if err := t.populateDetails(); err != nil {
		t.log("Error: " + err.Error())
		t.fail()
		return
	}

	{
		fmt.Println(t.users)
		now := time.Now()
		t.task.Status = "running"
		t.task.Start = &now

		t.updateStatus()
	}

	objType := "task"
	desc := "Task ID " + strconv.Itoa(t.task.ID) + " is running"
	if err := (models.Event{
		ProjectID:   &t.projectID,
		ObjectType:  &objType,
		ObjectID:    &t.task.ID,
		Description: &desc,
	}.Insert()); err != nil {
		t.log("Fatal error inserting an event")
		panic(err)
	}

	t.log("Started: " + strconv.Itoa(t.task.ID) + "\n")

	if err := t.installKey(t.repository.SshKey); err != nil {
		t.log("Failed installing ssh key for repository access: " + err.Error())
		t.fail()
		return
	}

	if err := t.updateRepository(); err != nil {
		t.log("Failed updating repository: " + err.Error())
		t.fail()
		return
	}

	if err := t.installInventory(); err != nil {
		t.log("Failed to install inventory: " + err.Error())
		t.fail()
		return
	}

	// todo: write environment

	if err := t.runPlaybook(); err != nil {
		t.log("Running playbook failed: " + err.Error())
		t.fail()
		return
	}

	t.task.Status = "success"
	t.updateStatus()
}

func (t *task) fetch(errMsg string, ptr interface{}, query string, args ...interface{}) error {
	err := database.Mysql.SelectOne(ptr, query, args...)
	if err == sql.ErrNoRows {
		t.log(errMsg)
		return err
	}

	if err != nil {
		t.fail()
		panic(err)
	}

	return nil
}

func (t *task) populateDetails() error {
	// get template
	if err := t.fetch("Template not found!", &t.template, "select * from project__template where id=?", t.task.TemplateID); err != nil {
		return err
	}

	// get project users
	var users []struct {
		ID int `db:"id"`
	}
	if _, err := database.Mysql.Select(&users, "select user_id as id from project__user where project_id=?", t.template.ProjectID); err != nil {
		return err
	}

	t.users = []int{}
	for _, user := range users {
		t.users = append(t.users, user.ID)
	}

	// get access key
	if err := t.fetch("Template Access Key not found!", &t.sshKey, "select * from access_key where id=?", t.template.SshKeyID); err != nil {
		return err
	}

	if t.sshKey.Type != "ssh" {
		t.log("Non ssh-type keys are currently not supported: " + t.sshKey.Type)
		return errors.New("Unsupported SSH Key")
	}

	// get inventory
	if err := t.fetch("Template Inventory not found!", &t.inventory, "select * from project__inventory where id=?", t.template.InventoryID); err != nil {
		return err
	}

	// get inventory services key
	if t.inventory.KeyID != nil {
		if err := t.fetch("Inventory AccessKey not found!", &t.inventory.Key, "select * from access_key where id=?", *t.inventory.KeyID); err != nil {
			return err
		}
	}

	// get inventory ssh key
	if t.inventory.SshKeyID != nil {
		if err := t.fetch("Inventory Ssh Key not found!", &t.inventory.SshKey, "select * from access_key where id=?", *t.inventory.SshKeyID); err != nil {
			return err
		}
	}

	// get repository
	if err := t.fetch("Repository not found!", &t.repository, "select * from project__repository where id=?", t.template.RepositoryID); err != nil {
		return err
	}

	// get repository access key
	if err := t.fetch("Repository Access Key not found!", &t.repository.SshKey, "select * from access_key where id=?", t.repository.SshKeyID); err != nil {
		return err
	}
	if t.repository.SshKey.Type != "ssh" {
		t.log("Repository Access Key is not 'SSH': " + t.repository.SshKey.Type)
		return errors.New("Unsupported SSH Key")
	}

	// get environment
	if len(t.task.Environment) == 0 && t.template.EnvironmentID != nil {
		err := t.fetch("Environment not found", &t.environment, "select * from project__environment where id=?", *t.template.EnvironmentID)
		if err != nil {
			return err
		}
	} else if len(t.task.Environment) > 0 {
		t.environment.JSON = t.task.Environment
	}

	return nil
}

func (t *task) installKey(key models.AccessKey) error {
	t.log("access key " + key.Name + " installed")
	err := ioutil.WriteFile(key.GetPath(), []byte(*key.Secret), 0600)

	return err
}

func (t *task) updateRepository() error {
	repoName := "repository_" + strconv.Itoa(t.repository.ID)
	_, err := os.Stat(util.Config.TmpPath + "/" + repoName)
	gitUrlFull := strings.Split(t.repository.GitUrl, "#")
	gitUrl := ""
	gitTag := "master"
	if len(gitUrlFull) > 1 {
		gitUrl, gitTag = gitUrlFull[0], gitUrlFull[1]
	} else {
		gitUrl = gitUrlFull[0]
	}

	cmd := exec.Command("git")
	cmd.Dir = util.Config.TmpPath
	cmd.Env = []string{
		"HOME=" + util.Config.TmpPath,
		"PWD=" + util.Config.TmpPath,
		"GIT_SSH_COMMAND=ssh -o StrictHostKeyChecking=no -i " + t.repository.SshKey.GetPath(),
		// "GIT_FLUSH=1",
	}

	if err != nil && os.IsNotExist(err) {
<<<<<<< HEAD
		t.log("Cloning repository " + t.repository.GitUrl)
		cmd.Args = append(cmd.Args, "clone", "--recursive", t.repository.GitUrl, repoName)
=======
		t.log("Cloning repository")
		cmd.Args = append(cmd.Args, "clone", gitUrl, repoName)
		if gitTag != "master" {
			cmd.Args = append(cmd.Args, "-b", gitTag)
		}
>>>>>>> b24683a6
	} else if err != nil {
		return err
	} else {
		t.log("Updating repository " + t.repository.GitUrl)
		cmd.Dir += "/" + repoName
		cmd.Args = append(cmd.Args, "pull", "origin", gitTag)
	}

	t.logCmd(cmd)
	return cmd.Run()
}

func (t *task) runPlaybook() error {
	playbookName := t.task.Playbook
	if len(playbookName) == 0 {
		playbookName = t.template.Playbook
	}

	args := []string{
		"-i", util.Config.TmpPath + "/inventory_" + strconv.Itoa(t.task.ID),
	}

	if t.inventory.SshKeyID != nil {
		args = append(args, "--private-key="+t.inventory.SshKey.GetPath())
	}

	if t.task.Debug {
		args = append(args, "-vvvv")
	}

	if t.task.DryRun {
		args = append(args, "--check")
	}

	if len(t.environment.JSON) > 0 {
		args = append(args, "--extra-vars", t.environment.JSON)
	}

	var extraArgs []string
	if t.template.Arguments != nil {
		err := json.Unmarshal([]byte(*t.template.Arguments), &extraArgs)
		if err != nil {
			t.log("Could not unmarshal arguments to []string")
			return err
		}
	}

	if t.template.OverrideArguments {
		args = extraArgs
	} else {
		args = append(args, extraArgs...)
		args = append(args, playbookName)
	}

	cmd := exec.Command("ansible-playbook", args...)
	cmd.Dir = util.Config.TmpPath + "/repository_" + strconv.Itoa(t.repository.ID)
	cmd.Env = []string{
		"HOME=" + util.Config.TmpPath,
		"PWD=" + cmd.Dir,
		"PYTHONUNBUFFERED=1",
		// "GIT_FLUSH=1",
	}

	t.logCmd(cmd)
	return cmd.Run()
}<|MERGE_RESOLUTION|>--- conflicted
+++ resolved
@@ -9,8 +9,8 @@
 	"os"
 	"os/exec"
 	"strconv"
+	"strings"
 	"time"
-	"string"
 
 	database "github.com/ansible-semaphore/semaphore/db"
 	"github.com/ansible-semaphore/semaphore/models"
@@ -235,16 +235,9 @@
 	}
 
 	if err != nil && os.IsNotExist(err) {
-<<<<<<< HEAD
 		t.log("Cloning repository " + t.repository.GitUrl)
-		cmd.Args = append(cmd.Args, "clone", "--recursive", t.repository.GitUrl, repoName)
-=======
-		t.log("Cloning repository")
-		cmd.Args = append(cmd.Args, "clone", gitUrl, repoName)
-		if gitTag != "master" {
-			cmd.Args = append(cmd.Args, "-b", gitTag)
-		}
->>>>>>> b24683a6
+		cmd.Args = append(cmd.Args, "clone", "--recursive", gitUrl, repoName)
+		cmd.Args = append(cmd.Args, "-b", gitTag)
 	} else if err != nil {
 		return err
 	} else {
