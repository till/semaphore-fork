--- conflicted
+++ resolved
@@ -9,13 +9,8 @@
 	"strings"
 	"time"
 
-<<<<<<< HEAD
+	log "github.com/Sirupsen/logrus"
 	"github.com/ansible-semaphore/semaphore/db"
-=======
-	log "github.com/Sirupsen/logrus"
-	database "github.com/ansible-semaphore/semaphore/db"
-	"github.com/ansible-semaphore/semaphore/models"
->>>>>>> 98100512
 	"github.com/ansible-semaphore/semaphore/util"
 	"github.com/castawaylabs/mulekick"
 	sq "github.com/masterminds/squirrel"
@@ -23,9 +18,6 @@
 	"gopkg.in/ldap.v2"
 )
 
-<<<<<<< HEAD
-func login(w http.ResponseWriter, r *http.Request) {
-=======
 func ldapAuthentication(auth, password string) (error, models.User) {
 
 	if util.Config.LdapEnable != true {
@@ -108,8 +100,7 @@
 
 }
 
-func login(c *gin.Context) {
->>>>>>> 98100512
+func login(w http.ResponseWriter, r *http.Request) {
 	var login struct {
 		Auth     string `json:"auth" binding:"required"`
 		Password string `json:"password" binding:"required"`
@@ -121,11 +112,7 @@
 
 	login.Auth = strings.ToLower(login.Auth)
 
-<<<<<<< HEAD
-	q := sq.Select("*").From("user")
-=======
 	ldapErr, ldapUser := ldapAuthentication(login.Auth, login.Password)
->>>>>>> 98100512
 
 	if util.Config.LdapEnable == true && ldapErr != nil {
 		log.Info(ldapErr.Error())
@@ -134,12 +121,6 @@
 	q := sq.Select("*").
 		From("user")
 
-<<<<<<< HEAD
-	var user db.User
-	if err := db.Mysql.SelectOne(&user, query, args...); err != nil {
-		if err == sql.ErrNoRows {
-			w.WriteHeader(http.StatusBadRequest)
-=======
 	var user models.User
 	if ldapErr != nil {
 		// Perform normal authorization
@@ -152,7 +133,7 @@
 
 		query, args, _ := q.ToSql()
 
-		if err := database.Mysql.SelectOne(&user, query, args...); err != nil {
+		if err := db.Mysql.SelectOne(&user, query, args...); err != nil {
 			if err == sql.ErrNoRows {
 				c.AbortWithStatus(400)
 				return
@@ -163,7 +144,7 @@
 
 		if err := bcrypt.CompareHashAndPassword([]byte(user.Password), []byte(login.Password)); err != nil {
 			c.AbortWithStatus(400)
->>>>>>> 98100512
+			w.WriteHeader(http.StatusBadRequest)
 			return
 		}
 	} else {
@@ -183,16 +164,7 @@
 				panic(err)
 			}
 
-<<<<<<< HEAD
-		panic(err)
-	}
-
-	if err := bcrypt.CompareHashAndPassword([]byte(user.Password), []byte(login.Password)); err != nil {
-		w.WriteHeader(http.StatusBadRequest)
-		return
-=======
-		}
->>>>>>> 98100512
+		}
 	}
 
 	session := db.Session{
